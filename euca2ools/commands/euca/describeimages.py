# Software License Agreement (BSD License)
#
# Copyright (c) 2009-2012, Eucalyptus Systems, Inc.
# All rights reserved.
#
# Redistribution and use of this software in source and binary forms, with or
# without modification, are permitted provided that the following conditions
# are met:
#
#   Redistributions of source code must retain the above
#   copyright notice, this list of conditions and the
#   following disclaimer.
#
#   Redistributions in binary form must reproduce the above
#   copyright notice, this list of conditions and the
#   following disclaimer in the documentation and/or other
#   materials provided with the distribution.
#
# THIS SOFTWARE IS PROVIDED BY THE COPYRIGHT HOLDERS AND CONTRIBUTORS "AS IS"
# AND ANY EXPRESS OR IMPLIED WARRANTIES, INCLUDING, BUT NOT LIMITED TO, THE
# IMPLIED WARRANTIES OF MERCHANTABILITY AND FITNESS FOR A PARTICULAR PURPOSE
# ARE DISCLAIMED. IN NO EVENT SHALL THE COPYRIGHT OWNER OR CONTRIBUTORS BE
# LIABLE FOR ANY DIRECT, INDIRECT, INCIDENTAL, SPECIAL, EXEMPLARY, OR
# CONSEQUENTIAL DAMAGES (INCLUDING, BUT NOT LIMITED TO, PROCUREMENT OF
# SUBSTITUTE GOODS OR SERVICES; LOSS OF USE, DATA, OR PROFITS; OR BUSINESS
# INTERRUPTION) HOWEVER CAUSED AND ON ANY THEORY OF LIABILITY, WHETHER IN
# CONTRACT, STRICT LIABILITY, OR TORT (INCLUDING NEGLIGENCE OR OTHERWISE)
# ARISING IN ANY WAY OUT OF THE USE OF THIS SOFTWARE, EVEN IF ADVISED OF THE
# POSSIBILITY OF SUCH DAMAGE.

<<<<<<< HEAD
from requestbuilder import Arg, Filter, GenericTagFilter
from . import EucalyptusRequest
=======
class DescribeImages(euca2ools.commands.eucacommand.EucaCommand):

    APIVersion = '2010-08-31'
    Description = 'Shows information about machine images.'
    Options = [Param(name='all', short_name='a', long_name='all',
                     optional=True, ptype='boolean', default=False,
                     doc='Show all images that the user has access to.'),
               Param(name='owner', short_name='o', long_name='owner',
                     optional=True, ptype='string', cardinality='*',
                     doc="""Show only images owned by the user.
                            Valid values: account ID|self|amazon"""),
               Param(name='executable_by',
                     short_name='x', long_name='executable-by',
                     optional=True, ptype='string', cardinality='*',
                     doc="""Show only images for which user has
                     explicit launch permissions.
                     Valid values: account ID|self|all""")]
    Args = [Param(name='image', ptype='string',
                  cardinality='+', optional=True)]
    Filters = [Param(name='architecture', ptype='string',
                     doc='Image architecture.  Valid values are i386 | x86_64 | armhf'),
               Param(name='block-device-mapping.delete-on-termination',
                     ptype='boolean',
                     doc="""Whether the Amazon EBS volume is deleted on
                     instance termination."""),
               Param(name='block-device-mapping.device-name', ptype='string',
                     doc="""Device name (e.g., /dev/sdh) for an Amazon EBS volume
                     mapped to the image."""),
               Param(name='block-device-mapping.snapshot-id', ptype='string',
                     doc="""Snapshot ID for an Amazon EBS volume mapped
                     to the image."""),
               Param(name='block-device-mapping.volume-size', ptype='integer',
                     doc="""Volume size for an Amazon EBS volume mapped
                     to the image."""),
               Param(name='description', ptype='string',
                     doc='Description of the AMI'),
               Param(name='hypervisor', ptype='string',
                     doc="""Hypervisor type of the image.
                     Valid values are ovm | xen."""),
               Param(name='image-id', ptype='string',
                     doc='ID of the imageID'),
               Param(name='image-type', ptype='string',
                     doc="""Type of the image.
                     Valid values are machine | kernel | ramdisk"""),
               Param(name='is-public', ptype='boolean',
                     doc='Whether the image is public.'),
               Param(name='kernel-id', ptype='string',
                     doc='Kernel ID.'),
               Param(name='manifest-location', ptype='string',
                     doc='Location of the image manifest.'),
               Param(name='name', ptype='string',
                     doc='Name of the AMI.'),
               Param(name='owner-alias', ptype='string',
                     doc="""AWS account alias (e.g., amazon or self) or
                     AWS account ID that owns the AMI."""),
               Param(name='owner-id', ptype='string',
                     doc='AWS account ID of the image owner.'),
               Param(name='platform', ptype='string',
                     doc="""Use windows if you have Windows based AMIs;
                     otherwise leave blank."""),
               Param(name='product-code', ptype='string',
                     doc='Product code associated with the AMI.'),
               Param(name='ramdisk-id', ptype='string',
                     doc='The ramdisk ID.'),
               Param(name='root-device-name', ptype='string',
                     doc='Root device name of the AMI (e.g., /dev/sda1).'),
               Param(name='root-device-type', ptype='string',
                     doc="""Root device type the AMI uses.
                     Valid Values: ebs | instance-store."""),
               Param(name='state', ptype='string',
                     doc="""State of the image.
                     Valid values: available | pending | failed."""),
               Param(name='state-reason-code', ptype='string',
                     doc='Reason code for the state change.'),
               Param(name='state-reason-message', ptype='string',
                     doc='Message for the state change.'),
               Param(name='tag-key', ptype='string',
                     doc='Key of a tag assigned to the resource.'),
               Param(name='tag-value', ptype='string',
                     doc='Value of a tag assigned to the resource.'),
               Param(name='tag:key', ptype='string',
                     doc="""Filters the results based on a specific
                     tag/value combination."""),
               Param(name='virtualization-type', ptype='string',
                     doc="""Virtualization type of the image.
                     Valid values: paravirtual | hvm""")]
    
    def display_images(self, images):
        for image in images:
            image_string = '%s\t%s\t%s\t%s' % (image.id, image.location,
                    image.ownerId, image.state)
            if image.is_public:
                image_string += '\tpublic'
            else:
                image_string += '\tprivate'
>>>>>>> 97495528

class DescribeImages(EucalyptusRequest):
    Description = '''\
        Show information about images

        By default, only images the caller owns and images for which the caller
        has explicit launch permissions are shown.'''

    APIVersion = '2010-08-31'
    Args = [Arg('ImageId', metavar='IMAGE', nargs='*',
                help='limit results to one or more images'),
            Arg('-a', '--all', action='store_true', route_to=None,
                help='describe all images'),
            Arg('-o', '--owner', dest='Owner', metavar='ACCOUNT',
                action='append',
                help='describe images owned by the specified owner'),
            Arg('-x', '--executable-by', dest='ExecutableBy',
                metavar='ACCOUNT', action='append',
                help='''describe images for which the specified entity has
                        explicit launch permissions''')]
    Filters = [Filter('architecture', choices=('i386', 'x86_64'),
                      help='image architecture'),
               Filter('block-device-mapping.delete-on-termination',
                      help='''whether a volume is deleted upon instance
                              termination'''),
               Filter('block-device-mapping.device-name',
                      help='device name for a volume mapped to the image'),
               Filter('block-device-mapping.snapshot-id',
                      help='snapshot ID for a volume mapped to the image'),
               Filter('block-device-mapping.volume-size',
                      help='volume size for a volume mapped to the image'),
               Filter('description', help='image description'),
               Filter('image-id'),
               Filter('image-type', choices=('machine', 'kernel', 'ramdisk'),
                      help='image type ("machine", "kernel", or "ramdisk")'),
               Filter('is-public', help='whether the image is public'),
               Filter('kernel-id'),
               Filter('manifest-location'),
               Filter('name'),
               Filter('owner-alias', help="image owner's account alias"),
               Filter('owner-id', help="image owner's account ID"),
               Filter('platform', help='"windows" for Windows images'),
               Filter('product-code',
                      help='product code associated with the image'),
               Filter('product-code.type', choices=('devpay', 'marketplace'),
                      help='type of product code associated with the image'),
               Filter('ramdisk-id'),
               Filter('root-device-name'),
               Filter('root-device-type', choices=('ebs', 'instance-store'),
                      help='root device type ("ebs" or "instance-store")'),
               Filter('state', choices=('available', 'pending', 'failed'),
                      help='''image state ("available", "pending", or
                              "failed")'''),
               Filter('state-reason-code',
                      help='reason code for the most recent state change'),
               Filter('state-reason-message',
                      help='message for the most recent state change'),
               Filter('tag-key', help='key of a tag assigned to the image'),
               Filter('tag-value',
                      help='value of a tag assigned to the image'),
               GenericTagFilter('tag:KEY',
                                help='specific tag key/value combination'),
               Filter('virtualization-type', choices=('paravirtual', 'hvm'),
                      help='virtualization type ("paravirtual" or "hvm")'),
               Filter('hypervisor', choices=('ovm', 'xen'),
                      help='image\'s hypervisor type ("ovm" or "xen")')]
    ListDelims = ['imagesSet', 'blockDeviceMapping', 'tagSet']

    def main(self):
        if not any(self.args.get(item) for item in ('all', 'ImageId',
                                                    'ExecutableBy', 'Owner')):
            # Default to owned images and images with explicit launch perms
            self.params = {'Owner': 'self'}
            owned = self.send()
            self.params = {'ExecutableBy': 'self'}
            executable = self.send()
            self.params = None
            owned['imagesSet'] = (owned.get(     'imagesSet', []) +
                                  executable.get('imagesSet', []))
            return owned
        if self.args['all']:
            if self.args.get('ImageId'):
                self._cli_parser.error('argument -a/--all: not allowed with '
                                       'a list of images')
            if self.args.get('ExecutableBy'):
                self._cli_parser.error('argument -a/--all: not allowed with '
                                       'argument -x/--executable-by')
            if self.args.get('Owner'):
                self._cli_parser.error('argument -a/--all: not allowed with '
                                       'argument -o/--owner')
        return self.send()

    def print_result(self, result):
        for image in result.get('imagesSet', []):
            self.print_image(image)

    def print_image(self, image):
        print self.tabify(('IMAGE', image.get('imageId'),
                image.get('imageLocation'),
                image.get('imageOwnerAlias') or image.get('imageOwnerId'),
                image.get('imageState'),
                ('public' if image.get('isPublic') == 'true' else 'private'),
                image.get('architecture'), image.get('imageType'),
                image.get('kernelId'), image.get('ramdiskId'),
                image.get('platform'), image.get('rootDeviceType'),
                image.get('virtualizationType'), image.get('hypervisor')))
        for mapping in image.get('blockDeviceMapping', []):
            self.print_blockdevice_mapping(mapping)
        for tag in image.get('tagSet', []):
            self.print_resource_tag(tag, image.get('imageId'))

    def print_blockdevice_mapping(self, mapping):
        print self.tabify(('BLOCKDEVICEMAPPING', mapping.get('deviceName'),
                           mapping.get('ebs', {}).get('snapshotId'),
                           mapping.get('ebs', {}).get('volumeSize'),
                           mapping.get('ebs', {}).get('deleteOnTermination')))<|MERGE_RESOLUTION|>--- conflicted
+++ resolved
@@ -28,106 +28,8 @@
 # ARISING IN ANY WAY OUT OF THE USE OF THIS SOFTWARE, EVEN IF ADVISED OF THE
 # POSSIBILITY OF SUCH DAMAGE.
 
-<<<<<<< HEAD
 from requestbuilder import Arg, Filter, GenericTagFilter
 from . import EucalyptusRequest
-=======
-class DescribeImages(euca2ools.commands.eucacommand.EucaCommand):
-
-    APIVersion = '2010-08-31'
-    Description = 'Shows information about machine images.'
-    Options = [Param(name='all', short_name='a', long_name='all',
-                     optional=True, ptype='boolean', default=False,
-                     doc='Show all images that the user has access to.'),
-               Param(name='owner', short_name='o', long_name='owner',
-                     optional=True, ptype='string', cardinality='*',
-                     doc="""Show only images owned by the user.
-                            Valid values: account ID|self|amazon"""),
-               Param(name='executable_by',
-                     short_name='x', long_name='executable-by',
-                     optional=True, ptype='string', cardinality='*',
-                     doc="""Show only images for which user has
-                     explicit launch permissions.
-                     Valid values: account ID|self|all""")]
-    Args = [Param(name='image', ptype='string',
-                  cardinality='+', optional=True)]
-    Filters = [Param(name='architecture', ptype='string',
-                     doc='Image architecture.  Valid values are i386 | x86_64 | armhf'),
-               Param(name='block-device-mapping.delete-on-termination',
-                     ptype='boolean',
-                     doc="""Whether the Amazon EBS volume is deleted on
-                     instance termination."""),
-               Param(name='block-device-mapping.device-name', ptype='string',
-                     doc="""Device name (e.g., /dev/sdh) for an Amazon EBS volume
-                     mapped to the image."""),
-               Param(name='block-device-mapping.snapshot-id', ptype='string',
-                     doc="""Snapshot ID for an Amazon EBS volume mapped
-                     to the image."""),
-               Param(name='block-device-mapping.volume-size', ptype='integer',
-                     doc="""Volume size for an Amazon EBS volume mapped
-                     to the image."""),
-               Param(name='description', ptype='string',
-                     doc='Description of the AMI'),
-               Param(name='hypervisor', ptype='string',
-                     doc="""Hypervisor type of the image.
-                     Valid values are ovm | xen."""),
-               Param(name='image-id', ptype='string',
-                     doc='ID of the imageID'),
-               Param(name='image-type', ptype='string',
-                     doc="""Type of the image.
-                     Valid values are machine | kernel | ramdisk"""),
-               Param(name='is-public', ptype='boolean',
-                     doc='Whether the image is public.'),
-               Param(name='kernel-id', ptype='string',
-                     doc='Kernel ID.'),
-               Param(name='manifest-location', ptype='string',
-                     doc='Location of the image manifest.'),
-               Param(name='name', ptype='string',
-                     doc='Name of the AMI.'),
-               Param(name='owner-alias', ptype='string',
-                     doc="""AWS account alias (e.g., amazon or self) or
-                     AWS account ID that owns the AMI."""),
-               Param(name='owner-id', ptype='string',
-                     doc='AWS account ID of the image owner.'),
-               Param(name='platform', ptype='string',
-                     doc="""Use windows if you have Windows based AMIs;
-                     otherwise leave blank."""),
-               Param(name='product-code', ptype='string',
-                     doc='Product code associated with the AMI.'),
-               Param(name='ramdisk-id', ptype='string',
-                     doc='The ramdisk ID.'),
-               Param(name='root-device-name', ptype='string',
-                     doc='Root device name of the AMI (e.g., /dev/sda1).'),
-               Param(name='root-device-type', ptype='string',
-                     doc="""Root device type the AMI uses.
-                     Valid Values: ebs | instance-store."""),
-               Param(name='state', ptype='string',
-                     doc="""State of the image.
-                     Valid values: available | pending | failed."""),
-               Param(name='state-reason-code', ptype='string',
-                     doc='Reason code for the state change.'),
-               Param(name='state-reason-message', ptype='string',
-                     doc='Message for the state change.'),
-               Param(name='tag-key', ptype='string',
-                     doc='Key of a tag assigned to the resource.'),
-               Param(name='tag-value', ptype='string',
-                     doc='Value of a tag assigned to the resource.'),
-               Param(name='tag:key', ptype='string',
-                     doc="""Filters the results based on a specific
-                     tag/value combination."""),
-               Param(name='virtualization-type', ptype='string',
-                     doc="""Virtualization type of the image.
-                     Valid values: paravirtual | hvm""")]
-    
-    def display_images(self, images):
-        for image in images:
-            image_string = '%s\t%s\t%s\t%s' % (image.id, image.location,
-                    image.ownerId, image.state)
-            if image.is_public:
-                image_string += '\tpublic'
-            else:
-                image_string += '\tprivate'
->>>>>>> 97495528
 
 class DescribeImages(EucalyptusRequest):
     Description = '''\
@@ -148,7 +50,7 @@
                 metavar='ACCOUNT', action='append',
                 help='''describe images for which the specified entity has
                         explicit launch permissions''')]
-    Filters = [Filter('architecture', choices=('i386', 'x86_64'),
+    Filters = [Filter('architecture', choices=('i386', 'x86_64', 'armhf'),
                       help='image architecture'),
                Filter('block-device-mapping.delete-on-termination',
                       help='''whether a volume is deleted upon instance
