--- conflicted
+++ resolved
@@ -33,11 +33,7 @@
 # Author: Neil Soman neil@eucalyptus.com
 
 import getopt, sys, os
-<<<<<<< HEAD
-from euca2ools import Euca2ool, FileValidationError, DirValidationError, CopyError, Util
-=======
-from euca2ools import Euca2ool, ValidationError, CopyError, MetadataReadError, Util
->>>>>>> 79a88601
+from euca2ools import Euca2ool, FileValidationError, DirValidationError, CopyError, MetadataReadError, Util
 from subprocess import * 
 import platform
 
